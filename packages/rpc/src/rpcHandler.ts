import type { ExecutorManager, IExecutor } from "@alto/executor"
import type { IReputationManager, Mempool, Monitor } from "@alto/mempool"
import {
    type Address,
    type BundlerClearMempoolResponseResult,
    type BundlerClearStateResponseResult,
    type BundlerDumpMempoolResponseResult,
    type BundlerDumpReputationsResponseResult,
    type BundlerGetStakeStatusResponseResult,
    type BundlerRequest,
    type BundlerResponse,
    type BundlerSendBundleNowResponseResult,
    type BundlerSetBundlingModeResponseResult,
    type BundlerSetReputationsRequestParams,
    type BundlingMode,
    type ChainIdResponseResult,
    type CompressedUserOperation,
    EntryPointAbi,
    type Environment,
    type EstimateUserOperationGasResponseResult,
    type GetUserOperationByHashResponseResult,
    type GetUserOperationReceiptResponseResult,
    type HexData32,
    IOpInflatorAbi,
    type IValidator,
    type MempoolUserOperation,
    type PimlicoGetUserOperationGasPriceResponseResult,
    type PimlicoGetUserOperationStatusResponseResult,
    RpcError,
    type SendUserOperationResponseResult,
    type SupportedEntryPointsResponseResult,
    type UserOperation,
    ValidationErrors,
    bundlerGetStakeStatusResponseSchema,
    deriveUserOperation,
    logSchema,
    receiptSchema
} from "@alto/types"
import type { StateOverrides } from "@alto/types"
import type { ApiVersion } from "@alto/types/src"
import {
    type CompressionHandler,
    type Logger,
    type Metrics,
    calcPreVerificationGas,
    getGasPrice,
    getNonceKeyAndValue,
    getUserOperationHash
} from "@alto/utils"
import { calcVerificationGasAndCallGasLimit } from "@alto/utils"
import {
    type Chain,
    type Hex,
    type PublicClient,
    type Transaction,
    TransactionNotFoundError,
    type TransactionReceipt,
    TransactionReceiptNotFoundError,
    type Transport,
    decodeFunctionData,
    getAbiItem,
    getContract
} from "viem"
import * as chains from "viem/chains"
import { z } from "zod"
import { fromZodError } from "zod-validation-error"
import {
    estimateCallGasLimit,
    estimateVerificationGasLimit
} from "./gasEstimation"
import type { NonceQueuer } from "./nonceQueuer"

export interface IRpcEndpoint {
    handleMethod(request: BundlerRequest): Promise<BundlerResponse>
    eth_chainId(): ChainIdResponseResult
    eth_supportedEntryPoints(): SupportedEntryPointsResponseResult
    eth_estimateUserOperationGas(
        userOperation: UserOperation,
        entryPoint: Address,
        stateOverrides?: StateOverrides
    ): Promise<EstimateUserOperationGasResponseResult>
    eth_sendUserOperation(
        userOperation: UserOperation,
        entryPoint: Address
    ): Promise<SendUserOperationResponseResult>
    eth_getUserOperationByHash(
        userOperationHash: HexData32
    ): Promise<GetUserOperationByHashResponseResult>
    eth_getUserOperationReceipt(
        userOperationHash: HexData32
    ): Promise<GetUserOperationReceiptResponseResult>
}

export class RpcHandler implements IRpcEndpoint {
    entryPoint: Address
    publicClient: PublicClient<Transport, Chain>
    validator: IValidator
    mempool: Mempool
    executor: IExecutor
    monitor: Monitor
    nonceQueuer: NonceQueuer
    usingTenderly: boolean
    minimumGasPricePercent: number
    apiVersion: ApiVersion
    noEthCallOverrideSupport: boolean
    rpcMaxBlockRange: number | undefined
    logger: Logger
    metrics: Metrics
    chainId: number
    environment: Environment
    executorManager: ExecutorManager
    reputationManager: IReputationManager
    compressionHandler: CompressionHandler | null
    noEip1559Support: boolean
    dangerousSkipUserOperationValidation: boolean

    constructor(
        entryPoint: Address,
        publicClient: PublicClient<Transport, Chain>,
        validator: IValidator,
        mempool: Mempool,
        executor: IExecutor,
        monitor: Monitor,
        nonceQueuer: NonceQueuer,
        executorManager: ExecutorManager,
        reputationManager: IReputationManager,
        usingTenderly: boolean,
        minimumGasPricePercent: number,
        apiVersion: ApiVersion,
        noEthCallOverrideSupport: boolean,
        rpcMaxBlockRange: number | undefined,
        logger: Logger,
        metrics: Metrics,
        environment: Environment,
        compressionHandler: CompressionHandler | null,
        noEip1559Support: boolean,
        dangerousSkipUserOperationValidation = false
    ) {
        this.entryPoint = entryPoint
        this.publicClient = publicClient
        this.validator = validator
        this.mempool = mempool
        this.executor = executor
        this.monitor = monitor
        this.nonceQueuer = nonceQueuer
        this.usingTenderly = usingTenderly
        this.minimumGasPricePercent = minimumGasPricePercent
        this.apiVersion = apiVersion
        this.noEthCallOverrideSupport = noEthCallOverrideSupport
        this.rpcMaxBlockRange = rpcMaxBlockRange
        this.logger = logger
        this.metrics = metrics
        this.environment = environment
        this.chainId = publicClient.chain.id
        this.executorManager = executorManager
        this.reputationManager = reputationManager
        this.compressionHandler = compressionHandler
        this.noEip1559Support = noEip1559Support
        this.dangerousSkipUserOperationValidation =
            dangerousSkipUserOperationValidation
    }

    async handleMethod(request: BundlerRequest): Promise<BundlerResponse> {
        // call the method with the params
        const method = request.method
        switch (method) {
            case "eth_chainId":
                return {
                    method,
                    result: this.eth_chainId(...request.params)
                }
            case "eth_supportedEntryPoints":
                return {
                    method,
                    result: this.eth_supportedEntryPoints(...request.params)
                }
            case "eth_estimateUserOperationGas":
                return {
                    method,
                    result: await this.eth_estimateUserOperationGas(
                        request.params[0],
                        request.params[1],
                        request.params[2]
                    )
                }
            case "eth_sendUserOperation":
                return {
                    method,
                    result: await this.eth_sendUserOperation(...request.params)
                }
            case "eth_getUserOperationByHash":
                return {
                    method,
                    result: await this.eth_getUserOperationByHash(
                        ...request.params
                    )
                }
            case "eth_getUserOperationReceipt":
                return {
                    method,
                    result: await this.eth_getUserOperationReceipt(
                        ...request.params
                    )
                }
            case "debug_bundler_clearMempool":
                return {
                    method,
                    result: this.debug_bundler_clearMempool(...request.params)
                }
            case "debug_bundler_clearState":
                return {
                    method,
                    result: this.debug_bundler_clearState(...request.params)
                }
            case "debug_bundler_dumpMempool":
                return {
                    method,
                    result: await this.debug_bundler_dumpMempool(
                        ...request.params
                    )
                }
            case "debug_bundler_sendBundleNow":
                return {
                    method,
                    result: await this.debug_bundler_sendBundleNow(
                        ...request.params
                    )
                }
            case "debug_bundler_setBundlingMode":
                return {
                    method,
                    result: this.debug_bundler_setBundlingMode(
                        ...request.params
                    )
                }
            case "debug_bundler_setReputation":
                return {
                    method,
                    result: this.debug_bundler_setReputation(request.params)
                }
            case "debug_bundler_dumpReputation":
                return {
                    method,
                    result: this.debug_bundler_dumpReputation(...request.params)
                }
            case "debug_bundler_getStakeStatus":
                return {
                    method,
                    result: await this.debug_bundler_getStakeStatus(
                        ...request.params
                    )
                }
            case "pimlico_getUserOperationStatus":
                return {
                    method,
                    result: this.pimlico_getUserOperationStatus(
                        ...request.params
                    )
                }
            case "pimlico_getUserOperationGasPrice":
                return {
                    method,
                    result: await this.pimlico_getUserOperationGasPrice(
                        ...request.params
                    )
                }
            case "pimlico_sendCompressedUserOperation":
                return {
                    method,
                    result: await this.pimlico_sendCompressedUserOperation(
                        ...request.params
                    )
                }
        }
    }

    eth_chainId(): ChainIdResponseResult {
        return BigInt(this.chainId)
    }

    eth_supportedEntryPoints(): SupportedEntryPointsResponseResult {
        return [this.entryPoint]
    }

    async eth_estimateUserOperationGas(
        userOperation: UserOperation,
        entryPoint: Address,
        stateOverrides?: StateOverrides
    ): Promise<EstimateUserOperationGasResponseResult> {
        // check if entryPoint is supported, if not throw
        if (this.entryPoint !== entryPoint) {
            throw new Error(
                `EntryPoint ${entryPoint} not supported, supported EntryPoints: ${this.entryPoint}`
            )
        }

        if (userOperation.maxFeePerGas === 0n) {
            throw new RpcError(
                "user operation max fee per gas must be larger than 0 during gas estimation"
            )
        }
<<<<<<< HEAD
        const preVerificationGas = await calcPreVerificationGas(
            this.publicClient,
            userOperation,
            entryPoint,
            this.chainId,
            this.logger
        )
=======
        let preVerificationGas = calcPreVerificationGas(userOperation)

        if (this.chainId === 59140 || this.chainId === 59142) {
            preVerificationGas *= 2n
        } else if (
            this.chainId === chains.optimism.id ||
            this.chainId === chains.optimismGoerli.id ||
            this.chainId === chains.base.id ||
            this.chainId === chains.baseGoerli.id ||
            this.chainId === chains.opBNB.id ||
            this.chainId === chains.opBNBTestnet.id ||
            this.chainId === 957 // Lyra chain
        ) {
            preVerificationGas = await calcOptimismPreVerificationGas(
                this.publicClient,
                userOperation,
                entryPoint,
                preVerificationGas,
                this.logger
            )
        } else if (this.chainId === chains.arbitrum.id) {
            preVerificationGas = await calcArbitrumPreVerificationGas(
                this.publicClient,
                userOperation,
                entryPoint,
                preVerificationGas
            )
        }
>>>>>>> cbd258c9

        let verificationGasLimit: bigint
        let callGasLimit: bigint

        if (this.noEthCallOverrideSupport) {
            userOperation.preVerificationGas = 1_000_000n
            userOperation.verificationGasLimit = 10_000_000n
            userOperation.callGasLimit = 10_000_000n

            if (this.chainId === chains.base.id) {
                userOperation.verificationGasLimit = 2_500_000n
                userOperation.callGasLimit = 2_500_000n
            }

            if (
                this.chainId === chains.celoAlfajores.id ||
                this.chainId === chains.celo.id
            ) {
                userOperation.verificationGasLimit = 1_000_000n
                userOperation.callGasLimit = 1_000_000n
            }

            const executionResult = await this.validator.getExecutionResult(
                userOperation,
                stateOverrides
            )
<<<<<<< HEAD
            ;[verificationGasLimit, callGasLimit] =
                await calcVerificationGasAndCallGasLimit(
                    this.publicClient,
                    userOperation,
                    executionResult,
                    this.chainId
                )
=======

            verificationGasLimit =
                ((executionResult.preOpGas - userOperation.preVerificationGas) *
                    3n) /
                2n

            let gasPrice: bigint

            if (
                userOperation.maxPriorityFeePerGas ===
                userOperation.maxFeePerGas
            ) {
                gasPrice = userOperation.maxFeePerGas
            } else {
                const blockBaseFee = (await this.publicClient.getBlock())
                    .baseFeePerGas
                gasPrice =
                    userOperation.maxFeePerGas <
                    (blockBaseFee ?? 0n) + userOperation.maxPriorityFeePerGas
                        ? userOperation.maxFeePerGas
                        : userOperation.maxPriorityFeePerGas +
                          (blockBaseFee ?? 0n)
            }
            const calculatedCallGasLimit =
                executionResult.paid / gasPrice -
                executionResult.preOpGas +
                21000n +
                50000n

            callGasLimit =
                calculatedCallGasLimit > 9000n ? calculatedCallGasLimit : 9000n

            if (
                this.chainId === chains.baseGoerli.id ||
                this.chainId === chains.base.id
            ) {
                callGasLimit = (110n * callGasLimit) / 100n
            }
>>>>>>> cbd258c9
        } else {
            userOperation.maxFeePerGas = 0n
            userOperation.maxPriorityFeePerGas = 0n

            const time = Date.now()

            verificationGasLimit = await estimateVerificationGasLimit(
                userOperation,
                entryPoint,
                this.publicClient,
                this.logger,
                this.metrics,
                stateOverrides
            )

            userOperation.preVerificationGas = preVerificationGas
            userOperation.verificationGasLimit = verificationGasLimit

            this.metrics.verificationGasLimitEstimationTime.observe(
                (Date.now() - time) / 1000
            )

            callGasLimit = await estimateCallGasLimit(
                userOperation,
                entryPoint,
                this.publicClient,
                this.logger,
                this.metrics,
                stateOverrides
            )
        }
        if (this.apiVersion === "v2") {
            return {
                preVerificationGas,
                verificationGasLimit,
                callGasLimit
            }
        }

        return {
            preVerificationGas,
            verificationGas: verificationGasLimit,
            verificationGasLimit,
            callGasLimit
        }
    }

    async eth_sendUserOperation(
        userOperation: UserOperation,
        entryPoint: Address
    ): Promise<SendUserOperationResponseResult> {
        let status: "added" | "queued" | "rejected" = "rejected"
        try {
            status = await this.addToMempoolIfValid(userOperation, entryPoint)

            const hash = getUserOperationHash(
                userOperation,
                entryPoint,
                this.chainId
            )
            return hash
        } catch (error) {
            status = "rejected"
            throw error
        } finally {
            this.metrics.userOperationsReceived
                .labels({
                    status,
                    type: "regular"
                })
                .inc()
        }
    }

    async eth_getUserOperationByHash(
        userOperationHash: HexData32
    ): Promise<GetUserOperationByHashResponseResult> {
        const userOperationEventAbiItem = getAbiItem({
            abi: EntryPointAbi,
            name: "UserOperationEvent"
        })

        let fromBlock: bigint | undefined = undefined
        let toBlock: "latest" | undefined = undefined
        if (this.rpcMaxBlockRange !== undefined) {
            const latestBlock = await this.publicClient.getBlockNumber()
            fromBlock = latestBlock - BigInt(this.rpcMaxBlockRange)
            if (fromBlock < 0n) {
                fromBlock = 0n
            }
            toBlock = "latest"
        }

        const filterResult = await this.publicClient.getLogs({
            address: this.entryPoint,
            event: userOperationEventAbiItem,
            fromBlock,
            toBlock,
            args: {
                userOpHash: userOperationHash
            }
        })

        if (filterResult.length === 0) {
            return null
        }

        const userOperationEvent = filterResult[0]
        const txHash = userOperationEvent.transactionHash
        if (txHash === null) {
            // transaction pending
            return null
        }

        const getTransaction = async (
            txHash: HexData32
        ): Promise<Transaction> => {
            try {
                return await this.publicClient.getTransaction({ hash: txHash })
            } catch (e) {
                if (e instanceof TransactionNotFoundError) {
                    return getTransaction(txHash)
                }

                throw e
            }
        }

        const tx = await getTransaction(txHash)
        let op: any = undefined
        try {
            const decoded = decodeFunctionData({
                abi: EntryPointAbi,
                data: tx.input
            })
            if (decoded.functionName !== "handleOps") {
                return null
            }
            const ops = decoded.args[0]
            op = ops.find(
                (op: UserOperation) =>
                    op.sender === userOperationEvent.args.sender &&
                    op.nonce === userOperationEvent.args.nonce
            )
        } catch {
            return null
        }

        if (op === undefined) {
            return null
        }

        const result: GetUserOperationByHashResponseResult = {
            userOperation: op,
            entryPoint: this.entryPoint,
            transactionHash: txHash,
            blockHash: tx.blockHash ?? "0x",
            blockNumber: BigInt(tx.blockNumber ?? 0n)
        }

        return result
    }

    async eth_getUserOperationReceipt(
        userOperationHash: HexData32
    ): Promise<GetUserOperationReceiptResponseResult> {
        const userOperationEventAbiItem = getAbiItem({
            abi: EntryPointAbi,
            name: "UserOperationEvent"
        })

        let fromBlock: bigint | undefined = undefined
        let toBlock: "latest" | undefined = undefined
        if (this.rpcMaxBlockRange !== undefined) {
            const latestBlock = await this.publicClient.getBlockNumber()
            fromBlock = latestBlock - BigInt(this.rpcMaxBlockRange)
            if (fromBlock < 0n) {
                fromBlock = 0n
            }
            toBlock = "latest"
        }

        const filterResult = await this.publicClient.getLogs({
            address: this.entryPoint,
            event: userOperationEventAbiItem,
            fromBlock,
            toBlock,
            args: {
                userOpHash: userOperationHash
            }
        })

        if (filterResult.length === 0) {
            return null
        }

        const userOperationEvent = filterResult[0]
        // throw if any of the members of userOperationEvent are undefined
        if (
            userOperationEvent.args.actualGasCost === undefined ||
            userOperationEvent.args.sender === undefined ||
            userOperationEvent.args.nonce === undefined ||
            userOperationEvent.args.userOpHash === undefined ||
            userOperationEvent.args.success === undefined ||
            userOperationEvent.args.paymaster === undefined ||
            userOperationEvent.args.actualGasUsed === undefined
        ) {
            throw new Error("userOperationEvent has undefined members")
        }

        const txHash = userOperationEvent.transactionHash
        if (txHash === null) {
            // transaction pending
            return null
        }

        const getTransactionReceipt = async (
            txHash: HexData32
        ): Promise<TransactionReceipt> => {
            try {
                return await this.publicClient.getTransactionReceipt({
                    hash: txHash
                })
            } catch (e) {
                if (e instanceof TransactionReceiptNotFoundError) {
                    return getTransactionReceipt(txHash)
                }

                throw e
            }
        }

        const receipt = await getTransactionReceipt(txHash)
        const logs = receipt.logs

        if (
            logs.some(
                (log) =>
                    log.blockHash === null ||
                    log.blockNumber === null ||
                    log.transactionIndex === null ||
                    log.transactionHash === null ||
                    log.logIndex === null ||
                    log.topics.length === 0
            )
        ) {
            // transaction pending
            return null
        }

        let startIndex = -1
        let endIndex = -1
        logs.forEach((log, index) => {
            if (log?.topics[0] === userOperationEvent.topics[0]) {
                // process UserOperationEvent
                if (log.topics[1] === userOperationEvent.topics[1]) {
                    // it's our userOpHash. save as end of logs array
                    endIndex = index
                } else if (endIndex === -1) {
                    // it's a different hash. remember it as beginning index, but only if we didn't find our end index yet.
                    startIndex = index
                }
            }
        })
        if (endIndex === -1) {
            throw new Error("fatal: no UserOperationEvent in logs")
        }

        const filteredLogs = logs.slice(startIndex + 1, endIndex)

        const logsParsing = z.array(logSchema).safeParse(filteredLogs)
        if (!logsParsing.success) {
            const err = fromZodError(logsParsing.error)
            throw err
        }

        const receiptParsing = receiptSchema.safeParse({
            ...receipt,
            status: receipt.status === "success" ? 1 : 0
        })
        if (!receiptParsing.success) {
            const err = fromZodError(receiptParsing.error)
            throw err
        }

        const userOperationReceipt: GetUserOperationReceiptResponseResult = {
            userOpHash: userOperationHash,
            sender: userOperationEvent.args.sender,
            nonce: userOperationEvent.args.nonce,
            actualGasUsed: userOperationEvent.args.actualGasUsed,
            actualGasCost: userOperationEvent.args.actualGasCost,
            success: userOperationEvent.args.success,
            logs: logsParsing.data,
            receipt: receiptParsing.data
        }

        return userOperationReceipt
    }

    debug_bundler_clearState(): BundlerClearStateResponseResult {
        if (this.environment !== "development") {
            throw new RpcError(
                "debug_bundler_clearState is only available in development environment"
            )
        }
        this.mempool.clear()
        this.reputationManager.clear()
        return "ok"
    }

    debug_bundler_clearMempool(): BundlerClearMempoolResponseResult {
        if (this.environment !== "development") {
            throw new RpcError(
                "debug_bundler_clearMempool is only available in development environment"
            )
        }
        this.mempool.clear()
        this.reputationManager.clearEntityCount()
        return "ok"
    }

    async debug_bundler_dumpMempool(
        entryPoint: Address
    ): Promise<BundlerDumpMempoolResponseResult> {
        if (this.environment !== "development") {
            throw new RpcError(
                "debug_bundler_dumpMempool is only available in development environment"
            )
        }
        if (this.entryPoint !== entryPoint) {
            throw new RpcError(
                `EntryPoint ${entryPoint} not supported, supported EntryPoints: ${this.entryPoint}`
            )
        }
        return this.mempool
            .dumpOutstanding()
            .map((userOpInfo) =>
                deriveUserOperation(userOpInfo.mempoolUserOperation)
            )
    }

    debug_bundler_sendBundleNow(): Promise<BundlerSendBundleNowResponseResult> {
        if (this.environment !== "development") {
            throw new RpcError(
                "debug_bundler_sendBundleNow is only available in development environment"
            )
        }
        return this.executorManager.bundleNow()
    }

    debug_bundler_setBundlingMode(
        bundlingMode: BundlingMode
    ): BundlerSetBundlingModeResponseResult {
        if (this.environment !== "development") {
            throw new RpcError(
                "debug_bundler_setBundlingMode is only available in development environment"
            )
        }
        this.executorManager.setBundlingMode(bundlingMode)
        return "ok"
    }

    debug_bundler_dumpReputation(
        entryPoint: Address
    ): BundlerDumpReputationsResponseResult {
        if (this.environment !== "development") {
            throw new RpcError(
                "debug_bundler_setRe is only available in development environment"
            )
        }
        if (this.entryPoint !== entryPoint) {
            throw new RpcError(
                `EntryPoint ${entryPoint} not supported, supported EntryPoints: ${this.entryPoint}`
            )
        }
        return this.reputationManager.dumpReputations()
    }

    async debug_bundler_getStakeStatus(
        address: Address,
        entryPoint: Address
    ): Promise<BundlerGetStakeStatusResponseResult> {
        if (this.environment !== "development") {
            throw new RpcError(
                "debug_bundler_getStakeStatus is only available in development environment"
            )
        }
        if (this.entryPoint !== entryPoint) {
            throw new RpcError(
                `EntryPoint ${entryPoint} not supported, supported EntryPoints: ${this.entryPoint}`
            )
        }
        return bundlerGetStakeStatusResponseSchema.parse({
            method: "debug_bundler_getStakeStatus",
            result: await this.reputationManager.getStakeStatus(address)
        }).result
    }

    debug_bundler_setReputation(
        args: BundlerSetReputationsRequestParams
    ): BundlerSetBundlingModeResponseResult {
        if (this.environment !== "development") {
            throw new RpcError(
                "debug_bundler_setReputation is only available in development environment"
            )
        }
        this.reputationManager.setReputation(args[0])
        return "ok"
    }

    pimlico_getUserOperationStatus(
        userOperationHash: HexData32
    ): PimlicoGetUserOperationStatusResponseResult {
        return this.monitor.getUserOperationStatus(userOperationHash)
    }

    async pimlico_getUserOperationGasPrice(): Promise<PimlicoGetUserOperationGasPriceResponseResult> {
        const gasPrice = await getGasPrice(
            this.publicClient.chain,
            this.publicClient,
            this.noEip1559Support,
            this.logger
        )
        return {
            slow: {
                maxFeePerGas: (gasPrice.maxFeePerGas * 105n) / 100n,
                maxPriorityFeePerGas:
                    (gasPrice.maxPriorityFeePerGas * 105n) / 100n
            },
            standard: {
                maxFeePerGas: (gasPrice.maxFeePerGas * 110n) / 100n,
                maxPriorityFeePerGas:
                    (gasPrice.maxPriorityFeePerGas * 110n) / 100n
            },
            fast: {
                maxFeePerGas: (gasPrice.maxFeePerGas * 115n) / 100n,
                maxPriorityFeePerGas:
                    (gasPrice.maxPriorityFeePerGas * 115n) / 100n
            }
        }
    }

    // check if we want to bundle userOperation. If yes, add to mempool
    async addToMempoolIfValid(
        op: MempoolUserOperation,
        entryPoint: Address
    ): Promise<"added" | "queued"> {
        const userOperation = deriveUserOperation(op)
        if (this.entryPoint !== entryPoint) {
            throw new RpcError(
                `EntryPoint ${entryPoint} not supported, supported EntryPoints: ${this.entryPoint}`
            )
        }

        if (
            this.chainId === chains.celoAlfajores.id ||
            this.chainId === chains.celo.id
        ) {
            if (
                userOperation.maxFeePerGas !==
                userOperation.maxPriorityFeePerGas
            ) {
                throw new RpcError(
                    "maxPriorityFeePerGas must equal maxFeePerGas on Celo chains"
                )
            }
        }

        if (this.minimumGasPricePercent !== 0) {
            const gasPrice = await getGasPrice(
                this.publicClient.chain,
                this.publicClient,
                this.noEip1559Support,
                this.logger
            )
            const minMaxFeePerGas =
                (gasPrice.maxFeePerGas * BigInt(this.minimumGasPricePercent)) /
                100n
            if (userOperation.maxFeePerGas < minMaxFeePerGas) {
                throw new RpcError(
                    `maxFeePerGas must be at least ${minMaxFeePerGas} (current maxFeePerGas: ${gasPrice.maxFeePerGas}) - use pimlico_getUserOperationGasPrice to get the current gas price`
                )
            }

            if (userOperation.maxPriorityFeePerGas < minMaxFeePerGas) {
                throw new RpcError(
                    `maxPriorityFeePerGas must be at least ${minMaxFeePerGas} (current maxPriorityFeePerGas: ${gasPrice.maxPriorityFeePerGas}) - use pimlico_getUserOperationGasPrice to get the current gas price`
                )
            }
        }

        if (userOperation.verificationGasLimit < 10000n) {
            throw new RpcError("verificationGasLimit must be at least 10000")
        }

        this.logger.trace({ userOperation, entryPoint }, "beginning validation")

        if (
            userOperation.preVerificationGas === 0n ||
            userOperation.verificationGasLimit === 0n ||
            userOperation.callGasLimit === 0n
        ) {
            throw new RpcError(
                "user operation gas limits must be larger than 0"
            )
        }

        const entryPointContract = getContract({
            address: this.entryPoint,
            abi: EntryPointAbi,
            publicClient: this.publicClient
        })

        const [nonceKey, userOperationNonceValue] = getNonceKeyAndValue(
            userOperation.nonce
        )

        const getNonceResult = await entryPointContract.read.getNonce(
            [userOperation.sender, nonceKey],
            {
                blockTag: "latest"
            }
        )

        const [_, currentNonceValue] = getNonceKeyAndValue(getNonceResult)

        if (userOperationNonceValue < currentNonceValue) {
            throw new RpcError(
                "UserOperation reverted during simulation with reason: AA25 invalid account nonce",
                ValidationErrors.InvalidFields
            )
        }
        if (userOperationNonceValue > currentNonceValue + 10n) {
            throw new RpcError(
                "UserOperation reverted during simulation with reason: AA25 invalid account nonce",
                ValidationErrors.InvalidFields
            )
        }
        if (userOperationNonceValue === currentNonceValue) {
            if (this.dangerousSkipUserOperationValidation) {
                const success = this.mempool.add(userOperation)
                if (!success) {
                    throw new RpcError(
                        "UserOperation reverted during simulation with reason: AA25 invalid account nonce",
                        ValidationErrors.InvalidFields
                    )
                }
            } else {
                const validationResult =
                    await this.validator.validateUserOperation(userOperation)
                await this.reputationManager.checkReputation(
                    userOperation,
                    validationResult
                )
                await this.mempool.checkEntityMultipleRoleViolation(
                    userOperation
                )
                const success = this.mempool.add(
                    op,
                    validationResult.referencedContracts
                )
                if (!success) {
                    throw new RpcError(
                        "UserOperation reverted during simulation with reason: AA25 invalid account nonce",
                        ValidationErrors.InvalidFields
                    )
                }
                return "added"
            }
        }

        this.nonceQueuer.add(userOperation)
        return "queued"
    }

    async pimlico_sendCompressedUserOperation(
        compressedCalldata: Hex,
        inflatorAddress: Address,
        entryPoint: Address
    ) {
        let status: "added" | "queued" | "rejected" = "rejected"
        try {
            const { inflatedOp, inflatorId } =
                await this.validateAndInflateCompressedUserOperation(
                    inflatorAddress,
                    compressedCalldata
                )

            const compressedUserOp: CompressedUserOperation = {
                compressedCalldata,
                inflatedOp,
                inflatorAddress,
                inflatorId
            }

            // check userOps inputs.
            status = await this.addToMempoolIfValid(
                compressedUserOp,
                entryPoint
            )

            const hash = getUserOperationHash(
                inflatedOp,
                entryPoint,
                this.chainId
            )

            return hash
        } catch (error) {
            status = "rejected"
            throw error
        } finally {
            this.metrics.userOperationsReceived
                .labels({
                    status,
                    type: "compressed"
                })
                .inc()
        }
    }

    private async validateAndInflateCompressedUserOperation(
        inflatorAddress: Address,
        compressedCalldata: Hex
    ): Promise<{ inflatedOp: UserOperation; inflatorId: number }> {
        // check if inflator is registered with our PerOpInflator.
        if (this.compressionHandler === null) {
            throw new RpcError("Endpoint not supported")
        }

        const inflatorId =
            await this.compressionHandler.getInflatorRegisteredId(
                inflatorAddress,
                this.publicClient
            )

        if (inflatorId === 0) {
            throw new RpcError(
                `Inflator ${inflatorAddress} is not registered`,
                ValidationErrors.InvalidFields
            )
        }

        // infalte + start to validate user op.
        const inflatorContract = getContract({
            address: inflatorAddress,
            abi: IOpInflatorAbi,
            publicClient: this.publicClient
        })

        let inflatedOp: UserOperation
        try {
            inflatedOp = await inflatorContract.read.inflate([
                compressedCalldata
            ])
        } catch (e) {
            throw new RpcError(
                `Inflator ${inflatorAddress} failed to inflate calldata ${compressedCalldata}, due to ${e}`,
                ValidationErrors.InvalidFields
            )
        }

        // check if perUseropIsRegisterd to target BundleBulker
        const perOpInflatorId = this.compressionHandler.perOpInflatorId

        if (perOpInflatorId === 0) {
            throw new RpcError(
                `PerUserOp ${this.compressionHandler.perOpInflatorAddress} has not been registered with BundelBulker`,
                ValidationErrors.InvalidFields
            )
        }
        return { inflatedOp, inflatorId }
    }
}<|MERGE_RESOLUTION|>--- conflicted
+++ resolved
@@ -299,7 +299,6 @@
                 "user operation max fee per gas must be larger than 0 during gas estimation"
             )
         }
-<<<<<<< HEAD
         const preVerificationGas = await calcPreVerificationGas(
             this.publicClient,
             userOperation,
@@ -307,36 +306,6 @@
             this.chainId,
             this.logger
         )
-=======
-        let preVerificationGas = calcPreVerificationGas(userOperation)
-
-        if (this.chainId === 59140 || this.chainId === 59142) {
-            preVerificationGas *= 2n
-        } else if (
-            this.chainId === chains.optimism.id ||
-            this.chainId === chains.optimismGoerli.id ||
-            this.chainId === chains.base.id ||
-            this.chainId === chains.baseGoerli.id ||
-            this.chainId === chains.opBNB.id ||
-            this.chainId === chains.opBNBTestnet.id ||
-            this.chainId === 957 // Lyra chain
-        ) {
-            preVerificationGas = await calcOptimismPreVerificationGas(
-                this.publicClient,
-                userOperation,
-                entryPoint,
-                preVerificationGas,
-                this.logger
-            )
-        } else if (this.chainId === chains.arbitrum.id) {
-            preVerificationGas = await calcArbitrumPreVerificationGas(
-                this.publicClient,
-                userOperation,
-                entryPoint,
-                preVerificationGas
-            )
-        }
->>>>>>> cbd258c9
 
         let verificationGasLimit: bigint
         let callGasLimit: bigint
@@ -363,7 +332,6 @@
                 userOperation,
                 stateOverrides
             )
-<<<<<<< HEAD
             ;[verificationGasLimit, callGasLimit] =
                 await calcVerificationGasAndCallGasLimit(
                     this.publicClient,
@@ -371,46 +339,6 @@
                     executionResult,
                     this.chainId
                 )
-=======
-
-            verificationGasLimit =
-                ((executionResult.preOpGas - userOperation.preVerificationGas) *
-                    3n) /
-                2n
-
-            let gasPrice: bigint
-
-            if (
-                userOperation.maxPriorityFeePerGas ===
-                userOperation.maxFeePerGas
-            ) {
-                gasPrice = userOperation.maxFeePerGas
-            } else {
-                const blockBaseFee = (await this.publicClient.getBlock())
-                    .baseFeePerGas
-                gasPrice =
-                    userOperation.maxFeePerGas <
-                    (blockBaseFee ?? 0n) + userOperation.maxPriorityFeePerGas
-                        ? userOperation.maxFeePerGas
-                        : userOperation.maxPriorityFeePerGas +
-                          (blockBaseFee ?? 0n)
-            }
-            const calculatedCallGasLimit =
-                executionResult.paid / gasPrice -
-                executionResult.preOpGas +
-                21000n +
-                50000n
-
-            callGasLimit =
-                calculatedCallGasLimit > 9000n ? calculatedCallGasLimit : 9000n
-
-            if (
-                this.chainId === chains.baseGoerli.id ||
-                this.chainId === chains.base.id
-            ) {
-                callGasLimit = (110n * callGasLimit) / 100n
-            }
->>>>>>> cbd258c9
         } else {
             userOperation.maxFeePerGas = 0n
             userOperation.maxPriorityFeePerGas = 0n
