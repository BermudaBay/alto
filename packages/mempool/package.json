--- conflicted
+++ resolved
@@ -18,11 +18,7 @@
         "@alto/types": "*",
         "@alto/utils": "*",
         "async-mutex": "^0.4.0",
-<<<<<<< HEAD
-        "viem": "^1.16.6",
-=======
         "viem": "^1.19.1",
->>>>>>> 373b64ab
         "prom-client": "^14.2.0"
     }
 }