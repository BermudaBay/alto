import { BasicExecutor, ExecutorManager, SenderManager } from "@alto/executor"
import {
    MemoryMempool,
    Monitor,
    ReputationManager,
    IReputationManager,
    NullRepuationManager
} from "@alto/mempool"
import {
    NonceQueuer,
    RpcHandler,
    SafeValidator,
    Server,
    UnsafeValidator
} from "@alto/rpc"
import {
    Logger,
    createMetrics,
    initDebugLogger,
    initProductionLogger
} from "@alto/utils"
import { Registry } from "prom-client"
import {
    Chain,
    PublicClient,
    Transport,
    createPublicClient,
    createWalletClient,
    http
} from "viem"
import * as chains from "viem/chains"
import { fromZodError } from "zod-validation-error"
import { IBundlerArgs, IBundlerArgsInput, bundlerArgsSchema } from "./config"
import { IValidator } from "@alto/types"

const parseArgs = (args: IBundlerArgsInput): IBundlerArgs => {
    // validate every arg, make typesafe so if i add a new arg i have to validate it
    const parsing = bundlerArgsSchema.safeParse(args)
    if (!parsing.success) {
        const error = fromZodError(parsing.error)
        throw new Error(error.message)
    }

    return parsing.data
}

const preFlightChecks = async (
    publicClient: PublicClient<Transport, Chain>,
    args: IBundlerArgs
): Promise<void> => {
    const entryPointCode = await publicClient.getBytecode({
        address: args.entryPoint
    })
    if (entryPointCode === "0x") {
        throw new Error(`entry point ${args.entryPoint} does not exist`)
    }
}

const customChains: Chain[] = [
    {
        id: 36865,
        name: "Custom Testnet",
        network: "custom-testnet",
        nativeCurrency: {
            name: "Ether",
            symbol: "ETH",
            decimals: 18
        },
        rpcUrls: {
            default: {
                http: ["http://127.0.0.1:8545"]
            },
            public: {
                http: ["http://127.0.0.1:8545"]
            }
        },
        testnet: true
    },
<<<<<<< HEAD
    rpcUrls: {
        default: {
            http: [
                "https://subnets.avax.network/defi-kingdoms/dfk-chain-testnet/rpc"
            ]
        },
        public: {
            http: [
                "https://subnets.avax.network/defi-kingdoms/dfk-chain-testnet/rpc"
            ]
        }
=======
    {
        id: 335,
        name: "DFK Subnet Testnet",
        network: "dfk-test-chain",
        nativeCurrency: {
            name: "JEWEL",
            symbol: "JEWEL",
            decimals: 18
        },
        rpcUrls: {
            default: {
                http: ["https://subnets.avax.network/defi-kingdoms/dfk-chain-testnet/rpc"]
            },
            public: {
                http: ["https://subnets.avax.network/defi-kingdoms/dfk-chain-testnet/rpc"]
            }
        },
        testnet: true
>>>>>>> 7c57ec28
    },
    {
        id: 59144,
        name: "Linea Mainnet",
        network: "linea",
        nativeCurrency: {
            name: "ETH",
            symbol: "ETH",
            decimals: 18
        },
        rpcUrls: {
            default: {
                http: []
            },
            public: {
                http: []
            }
        },
        testnet: false
    },
    {
        id: 47279324479,
        name: "Xai Goerli Orbit",
        network: "xai-goerli-orbit",
        nativeCurrency: {
            name: "ETH",
            symbol: "ETH",
            decimals: 18
        },
        rpcUrls: {
            default: {
                http: []
            },
            public: {
                http: []
            }
        },
        testnet: false
    },
    {
        id: 3163830386846714,
        name: "Parallel testnet",
        network: "parallel-l3-testnet",
        nativeCurrency: {
            name: "testnetETH",
            symbol: "testnetETH",
            decimals: 18
        },
        rpcUrls: {
            default: {
                http: []
            },
            public: {
                http: []
            }
        },
        testnet: true
    },
    {
        id: 22222,
        name: "Nautilus",
        network: "nautilus",
        nativeCurrency: {
            name: "ZBC",
            symbol: "ZBC",
            decimals: 18
        },
        rpcUrls: {
            default: {
                http: []
            },
            public: {
                http: []
            }
        }
    },
    {
        id: 957,
        name: "Lyra",
        network: "lyra",
        nativeCurrency: {
            name: "ETH",
            symbol: "ETH",
            decimals: 18
        },
        rpcUrls: {
            default: {
                http: ["https://rpc.lyra.finance"]
            },
            public: {
                http: ["https://rpc.lyra.finance"]
            }
        },
        testnet: false
    }
]

function getChain(chainId: number): Chain {
    const customChain = customChains.find((chain) => chain.id === chainId)
    if (customChain) {
        return customChain
    }

    for (const chain of Object.values(chains)) {
        if (chain.id === chainId) {
            return chain as Chain
        }
    }

    throw new Error(`Chain with id ${chainId} not found`)
}

export const bundlerHandler = async (
    args: IBundlerArgsInput
): Promise<void> => {
    const parsedArgs = parseArgs(args)
    if (parsedArgs.signerPrivateKeysExtra !== undefined) {
        parsedArgs.signerPrivateKeys = [
            ...parsedArgs.signerPrivateKeys,
            ...parsedArgs.signerPrivateKeysExtra
        ]
    }

    const getChainId = async () => {
        const client = createPublicClient({
            transport: http(args.rpcUrl)
        })
        return await client.getChainId()
    }
    const chainId = await getChainId()

    const chain = getChain(chainId)
    const client = createPublicClient({
        transport: http(args.rpcUrl),
        chain
    })

    const registry = new Registry()
<<<<<<< HEAD
    const metrics = createMetrics(
        registry,
        chainId,
        chain.name,
        parsedArgs.environment
    )
=======
    registry.setDefaultLabels({ network: chain.name, chainId })
    const metrics = createMetrics(registry)
>>>>>>> 7c57ec28

    await preFlightChecks(client, parsedArgs)

    const walletClient = createWalletClient({
        transport: http(parsedArgs.executionRpcUrl ?? args.rpcUrl),
        chain
    })
    let logger: Logger
    if (parsedArgs.logEnvironment === "development") {
        logger = initDebugLogger(parsedArgs.logLevel)
    } else {
        logger = initProductionLogger(parsedArgs.logLevel)
    }

    const senderManager = new SenderManager(
        parsedArgs.signerPrivateKeys,
        parsedArgs.utilityPrivateKey,
        logger.child({ module: "executor" }),
        metrics,
        parsedArgs.noEip1559Support,
        parsedArgs.maxSigners
    )

    let validator: IValidator
    let reputationManager: IReputationManager

    if (parsedArgs.safeMode) {
        reputationManager = new ReputationManager(
            client,
            parsedArgs.entryPoint,
            BigInt(parsedArgs.minStake),
            BigInt(parsedArgs.minUnstakeDelay),
            logger.child({ module: "reputation_manager" })
        )

        validator = new SafeValidator(
            client,
            senderManager,
            parsedArgs.entryPoint,
            logger.child({ module: "rpc" }),
            metrics,
            parsedArgs.utilityPrivateKey,
            parsedArgs.tenderlyEnabled
        )
    } else {
        reputationManager = new NullRepuationManager()
        validator = new UnsafeValidator(
            client,
            parsedArgs.entryPoint,
            logger.child({ module: "rpc" }),
            metrics,
            parsedArgs.utilityPrivateKey,
            parsedArgs.tenderlyEnabled
        )
    }

    await senderManager.validateAndRefillWallets(
        client,
        walletClient,
        parsedArgs.minBalance
    )

    setInterval(async () => {
        await senderManager.validateAndRefillWallets(
            client,
            walletClient,
            parsedArgs.minBalance
        )
    }, parsedArgs.refillInterval)

    const monitor = new Monitor()
    const mempool = new MemoryMempool(
        monitor,
        reputationManager,
        validator,
        client,
        parsedArgs.entryPoint,
        parsedArgs.safeMode,
        logger.child({ module: "mempool" }),
        metrics
    )

    const executor = new BasicExecutor(
        client,
        walletClient,
        senderManager,
        reputationManager,
        parsedArgs.entryPoint,
        logger.child({ module: "executor" }),
        metrics,
        !parsedArgs.tenderlyEnabled,
        parsedArgs.noEip1559Support,
        parsedArgs.customGasLimitForEstimation,
        parsedArgs.useUserOperationGasLimitsForSubmission
    )

    const executorManager = new ExecutorManager(
        executor,
        mempool,
        monitor,
        reputationManager,
        client,
        parsedArgs.entryPoint,
        parsedArgs.pollingInterval,
        logger.child({ module: "executor" }),
        metrics,
        parsedArgs.bundleMode,
        parsedArgs.bundleFequencey
    )

    const nonceQueuer = new NonceQueuer(
        mempool,
        client,
        parsedArgs.entryPoint,
        logger.child({ module: "nonce_queuer" })
    )

    const rpcEndpoint = new RpcHandler(
        parsedArgs.entryPoint,
        client,
        validator,
        mempool,
        monitor,
        nonceQueuer,
        executorManager,
        reputationManager,
        parsedArgs.tenderlyEnabled ?? false,
        parsedArgs.minimumGasPricePercent,
        parsedArgs.noEthCallOverrideSupport,
        logger.child({ module: "rpc" }),
        metrics,
        parsedArgs.environment
    )

    // executor.flushStuckTransactions()

    logger.info(
        { module: "executor" },
        `Initialized ${senderManager.wallets.length} executor wallets`
    )

    const server = new Server(
        rpcEndpoint,
        parsedArgs.port,
        parsedArgs.requestTimeout,
        logger.child({ module: "rpc" }),
        registry,
        metrics
    )
    await server.start()
}<|MERGE_RESOLUTION|>--- conflicted
+++ resolved
@@ -76,19 +76,6 @@
         },
         testnet: true
     },
-<<<<<<< HEAD
-    rpcUrls: {
-        default: {
-            http: [
-                "https://subnets.avax.network/defi-kingdoms/dfk-chain-testnet/rpc"
-            ]
-        },
-        public: {
-            http: [
-                "https://subnets.avax.network/defi-kingdoms/dfk-chain-testnet/rpc"
-            ]
-        }
-=======
     {
         id: 335,
         name: "DFK Subnet Testnet",
@@ -107,7 +94,6 @@
             }
         },
         testnet: true
->>>>>>> 7c57ec28
     },
     {
         id: 59144,
@@ -246,17 +232,8 @@
     })
 
     const registry = new Registry()
-<<<<<<< HEAD
-    const metrics = createMetrics(
-        registry,
-        chainId,
-        chain.name,
-        parsedArgs.environment
-    )
-=======
     registry.setDefaultLabels({ network: chain.name, chainId })
     const metrics = createMetrics(registry)
->>>>>>> 7c57ec28
 
     await preFlightChecks(client, parsedArgs)
 
