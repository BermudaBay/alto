import {
    EntryPointAbi,
    EntryPointSimulationsAbi,
    PimlicoEntryPointSimulationsAbi,
<<<<<<< HEAD
    ValidationErrors,
    ExecutionErrors
=======
    PimlicoEntryPointSimulationsBytecode,
    ValidationErrors
>>>>>>> 5c63d7b8
} from "@entrypoint-0.7/types"
import type {
    StateOverrides,
    UnPackedUserOperation,
    ValidationResult
} from "@entrypoint-0.7/types"
import { deepHexlify, toPackedUserOperation } from "@entrypoint-0.7/utils"
import type { Hex } from "viem"
import {
    type Address,
    type PublicClient,
    decodeErrorResult,
    encodeFunctionData,
    toHex,
    decodeAbiParameters
} from "viem"
import { ExecuteSimulatorDeployedBytecode } from "./ExecuteSimulator"

const panicCodes: { [key: number]: string } = {
    // from https://docs.soliditylang.org/en/v0.8.0/control-structures.html
    1: "assert(false)",
    17: "arithmetic overflow/underflow",
    18: "divide by zero",
    33: "invalid enum value",
    34: "storage byte array that is incorrectly encoded",
    49: ".pop() on an empty array.",
    50: "array sout-of-bounds or negative index",
    65: "memory overflow",
    81: "zero-initialized variable of internal function type"
}

export function parseFailedOpWithRevert(data: Hex) {
    const methodSig = data.slice(0, 10)
    const dataParams = `0x${data.slice(10)}` as Hex

    if (methodSig === "0x08c379a0") {
        const [err] = decodeAbiParameters(
            [
                {
                    name: "err",
                    type: "string"
                }
            ],
            dataParams
        )

        return err
    }

    if (methodSig === "0x4e487b71") {
        const [code] = decodeAbiParameters(
            [
                {
                    name: "err",
                    type: "uint256"
                }
            ],
            dataParams
        )

        return panicCodes[Number(code)] ?? `${code}`
    }

    return data
}

function getStateOverrides({
    userOperation,
    entryPoint,
    replacedEntryPoint,
    stateOverride = {}
}: {
    entryPoint: Address
    replacedEntryPoint: boolean
    stateOverride: StateOverrides
    userOperation: UnPackedUserOperation
}) {
    return replacedEntryPoint
        ? {
              ...stateOverride,
              [userOperation.sender]: {
                  balance: toHex(100000_000000000000000000n),
                  ...(stateOverride
                      ? deepHexlify(stateOverride?.[userOperation.sender])
                      : [])
              },
              [entryPoint]: {
                  code: ExecuteSimulatorDeployedBytecode
              }
          }
        : {
              ...stateOverride,
              [userOperation.sender]: {
                  balance: toHex(100000_000000000000000000n),
                  ...(stateOverride
                      ? deepHexlify(stateOverride?.[userOperation.sender])
                      : [])
              }
          }
}

function getSimulateHandleOpResult(data: Hex) {
    const decodedDelegateAndError = decodeErrorResult({
        abi: EntryPointAbi,
        data: data
    })

    if (!decodedDelegateAndError?.args?.[1]) {
        throw new Error("Unexpected error")
    }

    try {
        const decodedError = decodeErrorResult({
            abi: EntryPointSimulationsAbi,
            data: decodedDelegateAndError.args[1] as Hex
        })

        if (
            decodedError &&
            decodedError.errorName === "FailedOp" &&
            decodedError.args
        ) {
            return {
                result: "failed",
                data: decodedError.args[1],
                code: ValidationErrors.SimulateValidation
            } as const
        }

        if (
            decodedError &&
            decodedError.errorName === "FailedOpWithRevert" &&
            decodedError.args
        ) {
            return {
                result: "failed",
                data: parseFailedOpWithRevert(decodedError.args?.[2] as Hex),
                code: ValidationErrors.SimulateValidation
            } as const
        }
    } catch {
        // no error we go the result
        const decodedResult = decodeAbiParameters(
            [
                {
                    components: [
                        {
                            internalType: "uint256",
                            name: "preOpGas",
                            type: "uint256"
                        },
                        {
                            internalType: "uint256",
                            name: "paid",
                            type: "uint256"
                        },
                        {
                            internalType: "uint256",
                            name: "validationData",
                            type: "uint256"
                        },
                        {
                            internalType: "uint256",
                            name: "paymasterValidationData",
                            type: "uint256"
                        },
                        {
                            internalType: "bool",
                            name: "targetSuccess",
                            type: "bool"
                        },
                        {
                            internalType: "bytes",
                            name: "targetResult",
                            type: "bytes"
                        }
                    ],
                    internalType:
                        "struct IEntryPointSimulations.ExecutionResult",
                    name: "",
                    type: "tuple"
                }
            ],
            decodedDelegateAndError.args[1] as Hex
        )[0]

        return {
            result: "execution",
            data: decodedResult
        } as const
    }
    throw new Error("Unexpected error")
}

async function callPimlicoEntryPointSimulations(
    publicClient: PublicClient,
    entryPoint: Address,
    entryPointSimulationsCallData: Hex,
    entryPointSimulationsAddress: Address,
    stateOverride?: StateOverrides
) {
    const callData = encodeFunctionData({
        abi: PimlicoEntryPointSimulationsAbi,
        functionName: "simulateEntryPoint",
        args: [entryPoint, entryPointSimulationsCallData]
    })

    const result = (await publicClient.request({
        method: "eth_call",
        params: [
            {
                to: entryPointSimulationsAddress,
                data: callData
            },
            "latest",
            // @ts-ignore
            stateOverride
        ]
    })) as Hex

    const returnBytes = decodeAbiParameters(
        [{ name: "ret", type: "bytes" }],
        result
    )

    return returnBytes[0]
}

export async function simulateHandleOp(
    userOperation: UnPackedUserOperation,
    entryPoint: Address,
    publicClient: PublicClient,
    replacedEntryPoint: boolean,
    targetAddress: Address,
    targetCallData: Hex,
    entryPointSimulationsAddress: Address,
    stateOverride: StateOverrides = {}
) {
    const finalParam = getStateOverrides({
        userOperation,
        entryPoint,
        replacedEntryPoint,
        stateOverride
    })

    const packedUserOperation = toPackedUserOperation(userOperation)

    const entryPointSimulationsCallData = encodeFunctionData({
        abi: EntryPointSimulationsAbi,
        functionName: "simulateHandleOp",
        args: [packedUserOperation, targetAddress, targetCallData]
    })

    const cause = await callPimlicoEntryPointSimulations(
        publicClient,
        entryPoint,
        entryPointSimulationsCallData,
        entryPointSimulationsAddress,
        finalParam
    )

    return getSimulateHandleOpResult(cause)
}

function getSimulateValidationResult(errorData: Hex): {
    status: "failed" | "validation"
    data: ValidationResult | Hex | string
} {
    const decodedDelegateAndError = decodeErrorResult({
        abi: EntryPointAbi,
        data: errorData
    })

    if (!decodedDelegateAndError?.args?.[1]) {
        throw new Error("Unexpected error")
    }

    try {
        const decodedError = decodeErrorResult({
            abi: EntryPointSimulationsAbi,
            data: decodedDelegateAndError.args[1] as Hex
        })

        if (
            decodedError &&
            decodedError.errorName === "FailedOp" &&
            decodedError.args
        ) {
            return {
                status: "failed",
                data: decodedError.args[1] as Hex | string
            } as const
        }

        if (
            decodedError &&
            decodedError.errorName === "FailedOpWithRevert" &&
            decodedError.args
        ) {
            return {
                status: "failed",
                data: parseFailedOpWithRevert(decodedError.args?.[2] as Hex)
            } as const
        }
    } catch {
        const decodedResult = decodeAbiParameters(
            [
                {
                    components: [
                        {
                            components: [
                                {
                                    internalType: "uint256",
                                    name: "preOpGas",
                                    type: "uint256"
                                },
                                {
                                    internalType: "uint256",
                                    name: "prefund",
                                    type: "uint256"
                                },
                                {
                                    internalType: "uint256",
                                    name: "accountValidationData",
                                    type: "uint256"
                                },
                                {
                                    internalType: "uint256",
                                    name: "paymasterValidationData",
                                    type: "uint256"
                                },
                                {
                                    internalType: "bytes",
                                    name: "paymasterContext",
                                    type: "bytes"
                                }
                            ],
                            internalType: "struct IEntryPoint.ReturnInfo",
                            name: "returnInfo",
                            type: "tuple"
                        },
                        {
                            components: [
                                {
                                    internalType: "uint256",
                                    name: "stake",
                                    type: "uint256"
                                },
                                {
                                    internalType: "uint256",
                                    name: "unstakeDelaySec",
                                    type: "uint256"
                                }
                            ],
                            internalType: "struct IStakeManager.StakeInfo",
                            name: "senderInfo",
                            type: "tuple"
                        },
                        {
                            components: [
                                {
                                    internalType: "uint256",
                                    name: "stake",
                                    type: "uint256"
                                },
                                {
                                    internalType: "uint256",
                                    name: "unstakeDelaySec",
                                    type: "uint256"
                                }
                            ],
                            internalType: "struct IStakeManager.StakeInfo",
                            name: "factoryInfo",
                            type: "tuple"
                        },
                        {
                            components: [
                                {
                                    internalType: "uint256",
                                    name: "stake",
                                    type: "uint256"
                                },
                                {
                                    internalType: "uint256",
                                    name: "unstakeDelaySec",
                                    type: "uint256"
                                }
                            ],
                            internalType: "struct IStakeManager.StakeInfo",
                            name: "paymasterInfo",
                            type: "tuple"
                        },
                        {
                            components: [
                                {
                                    internalType: "address",
                                    name: "aggregator",
                                    type: "address"
                                },
                                {
                                    components: [
                                        {
                                            internalType: "uint256",
                                            name: "stake",
                                            type: "uint256"
                                        },
                                        {
                                            internalType: "uint256",
                                            name: "unstakeDelaySec",
                                            type: "uint256"
                                        }
                                    ],
                                    internalType:
                                        "struct IStakeManager.StakeInfo",
                                    name: "stakeInfo",
                                    type: "tuple"
                                }
                            ],
                            internalType:
                                "struct IEntryPoint.AggregatorStakeInfo",
                            name: "aggregatorInfo",
                            type: "tuple"
                        }
                    ],
                    internalType:
                        "struct IEntryPointSimulations.ValidationResult",
                    name: "",
                    type: "tuple"
                }
            ],
            decodedDelegateAndError.args[1] as Hex
        )[0]

        return {
            status: "validation",
            data: decodedResult
        }
    }

    throw new Error(
        "Unexpected error - errorName is not ValidationResult or ValidationResultWithAggregation"
    )
}

export async function simulateValidation(
    userOperation: UnPackedUserOperation,
    entryPoint: Address,
    publicClient: PublicClient,
    entryPointSimulationsAddress: Address
) {
    const packedUserOperation = toPackedUserOperation(userOperation)

    const entryPointSimulationsCallData = encodeFunctionData({
        abi: EntryPointSimulationsAbi,
        functionName: "simulateValidation",
        args: [packedUserOperation]
    })

    const errorResult = await callPimlicoEntryPointSimulations(
        publicClient,
        entryPoint,
        entryPointSimulationsCallData,
        entryPointSimulationsAddress
    )

    // const callData = encodeFunctionData({
    //     abi: PimlicoEntryPointSimulationsAbi,
    //     functionName: "simulateEntryPoint",
    //     args: [entryPoint, entryPointSimulationsCallData]
    // })

    // const { accessList } = (await publicClient.request({
    //     // @ts-ignore
    //     method: "eth_createAccessList",
    //     params: [
    //         {
    //             to: entryPointSimulationsAddress,
    //             data: callData
    //         },
    //         "latest"
    //     ]
    // })) as { accessList: AccessList }

    return {
        simulateValidationResult: getSimulateValidationResult(errorResult)
        // accessList
    }
}<|MERGE_RESOLUTION|>--- conflicted
+++ resolved
@@ -2,13 +2,7 @@
     EntryPointAbi,
     EntryPointSimulationsAbi,
     PimlicoEntryPointSimulationsAbi,
-<<<<<<< HEAD
-    ValidationErrors,
-    ExecutionErrors
-=======
-    PimlicoEntryPointSimulationsBytecode,
     ValidationErrors
->>>>>>> 5c63d7b8
 } from "@entrypoint-0.7/types"
 import type {
     StateOverrides,
