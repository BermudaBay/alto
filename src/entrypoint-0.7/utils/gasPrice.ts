--- conflicted
+++ resolved
@@ -6,12 +6,7 @@
 import * as sentry from "@sentry/node"
 import { parseGwei, type Chain, type PublicClient } from "viem"
 import * as chains from "viem/chains"
-<<<<<<< HEAD
-import type { Logger } from "@alto/utils"
-import { maxBigInt, minBigInt } from "../../utils/bigInt"
-=======
-import { maxBigInt, minBigInt } from "./bigInt"
->>>>>>> 980b8a03
+import { maxBigInt, minBigInt } from "@alto/utils"
 
 enum ChainId {
     Goerli = 5,
