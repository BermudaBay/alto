{
    "name": "@pimlico/alto",
    "version": "0.0.14",
    "description": "A performant and modular ERC-4337 Bundler written in Typescript",
    "repository": "https://github.com/pimlicolabs/alto.git",
    "author": "Pimlico",
    "license": "GPL-3.0-or-later",
    "main": "lib/index.js",
    "types": "lib/index.d.ts",
    "bin": {
        "alto": "./esm/cli/alto.js"
    },
    "files": [
        "esm/**/*.d.ts",
        "esm/**/*.js",
        "esm/**/*.js.map",
        "lib/**/*.d.ts",
        "lib/**/*.js",
        "lib/**/*.js.map",
        "*.d.ts",
        "*.js"
    ],
    "exports": {
        ".": {
            "import": "./esm/index.js",
            "require": "./esm/index.js"
        }
    },
    "scripts": {
        "build": "tsc -p ./tsconfig.json && tsc-alias -p tsconfig.json",
        "build:esm": "tsc -p ./tsconfig.esm.json && tsc-alias -p tsconfig.esm.json",
        "dev": "nodemon --exec DOTENV_CONFIG_PATH=$(pwd)/../.env ts-node -r tsconfig-paths/register cli/alto.ts run",
        "lint": "eslint src/**/*.ts",
        "lint:fix": "eslint src/**/*.ts --fix"
    },
    "dependencies": {
        "@fastify/websocket": "^10.0.1",
        "@opentelemetry/api": "^1.9.0",
        "@opentelemetry/core": "^1.25.1",
        "@opentelemetry/exporter-trace-otlp-proto": "^0.52.1",
        "@opentelemetry/instrumentation-fastify": "^0.38.0",
        "@opentelemetry/instrumentation-http": "^0.52.1",
        "@opentelemetry/instrumentation-ioredis": "^0.42.0",
        "@opentelemetry/instrumentation-pino": "^0.41.0",
        "@opentelemetry/instrumentation-undici": "^0.4.0",
        "@opentelemetry/sdk-node": "^0.52.1",
        "@opentelemetry/sdk-trace-base": "^1.25.1",
        "@opentelemetry/semantic-conventions": "^1.25.1",
        "@sentry/node": "^7.83.0",
        "@types/node": "^18.16.3",
        "@types/ws": "^8.5.10",
        "abitype": "^0.8.0",
        "async-mutex": "^0.4.0",
        "bull": "^4.15.1",
        "dotenv": "^16.0.3",
        "fastify": "^4.25.2",
        "ioredis": "^5.4.1",
        "opentelemetry-instrumentation-fetch-node": "^1.2.3",
        "@pimlico/opentelemetry-instrumentation-viem": "^0.0.4",
        "pino": "^8.15.0",
        "pino-http": "^8.4.0",
        "pino-pretty": "^10.0.0",
        "prom-client": "^14.2.0",
        "type-fest": "^4.35.0",
<<<<<<< HEAD
        "viem": ">=2.23.15 <2.24.0",
=======
        "viem": "^2.24.3",
>>>>>>> 432b39a8
        "yargs": "^17.7.1",
        "zod": "^3.21.4",
        "zod-validation-error": "^1.3.0"
    },
    "devDependencies": {
        "@types/yargs": "^17.0.24",
        "nodemon": "^3.0.3",
        "ts-node": "^10.9.2",
        "tsc-alias": "^1.8.8",
        "tsconfig-paths": "^4.2.0",
        "typescript": "^5.3.3"
    }
}<|MERGE_RESOLUTION|>--- conflicted
+++ resolved
@@ -62,11 +62,7 @@
         "pino-pretty": "^10.0.0",
         "prom-client": "^14.2.0",
         "type-fest": "^4.35.0",
-<<<<<<< HEAD
-        "viem": ">=2.23.15 <2.24.0",
-=======
         "viem": "^2.24.3",
->>>>>>> 432b39a8
         "yargs": "^17.7.1",
         "zod": "^3.21.4",
         "zod-validation-error": "^1.3.0"
