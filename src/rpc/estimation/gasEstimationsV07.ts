import {
    EntryPointV07Abi,
    EntryPointV07SimulationsAbi,
    ExecutionErrors,
    type ExecutionResult,
    PimlicoEntryPointSimulationsAbi,
    RpcError,
    type StateOverrides,
    type BinarySearchCallResult,
    type UserOperationV07,
    ValidationErrors,
    type ValidationResultV07,
    binarySearchCallResultSchema
} from "@alto/types"
import {
    addAuthorizationStateOverrides,
    getUserOperationHash,
    toPackedUserOperation
} from "@alto/utils"
import type { Hex } from "viem"
import {
    type Address,
    decodeAbiParameters,
    decodeErrorResult,
    decodeFunctionResult,
    encodeFunctionData,
    slice,
    toFunctionSelector,
    toHex,
    zeroAddress
} from "viem"
import { AccountExecuteAbi } from "../../types/contracts/IAccountExecute"
import {
    type SimulateBinarySearchRetryResult,
    type SimulateHandleOpResult,
    type SimulateHandleV07OpResult,
    simulationValidationResultStruct
} from "./types"
import type { AltoConfig } from "../../createConfig"
import { SignedAuthorizationList } from "viem/experimental"

export class GasEstimatorV07 {
    private config: AltoConfig

    constructor(config: AltoConfig) {
        this.config = config
    }

    async simulateValidation({
        entryPoint,
        userOperation,
        queuedUserOperations,
        authorizationList
    }: {
        entryPoint: Address
        userOperation: UserOperationV07
        queuedUserOperations: UserOperationV07[]
        authorizationList?: SignedAuthorizationList
    }) {
        const userOperations = [...queuedUserOperations, userOperation]
        const packedUserOperations = userOperations.map((uo) =>
            toPackedUserOperation(uo)
        )

        const simulateValidationLast = encodeFunctionData({
            abi: EntryPointV07SimulationsAbi,
            functionName: "simulateValidationLast",
            args: [packedUserOperations]
        })

        const errorResult = await this.callPimlicoEntryPointSimulations({
            entryPoint,
            entryPointSimulationsCallData: [simulateValidationLast],
            authorizationList
        })

        return {
            simulateValidationResult: getSimulateValidationResult(
                errorResult[0]
            )
        }
    }

    encodeUserOperationCalldata({
        op,
        entryPoint
    }: {
        op: UserOperationV07
        entryPoint: Address
    }) {
        const packedOp = toPackedUserOperation(op)
        const executeUserOpMethodSig = toFunctionSelector(AccountExecuteAbi[0])

        const callDataMethodSig = slice(packedOp.callData, 0, 4)

        if (executeUserOpMethodSig === callDataMethodSig) {
            return encodeFunctionData({
                abi: AccountExecuteAbi,
                functionName: "executeUserOp",
                args: [
                    packedOp,
                    getUserOperationHash(
                        op,
                        entryPoint,
                        this.config.publicClient.chain.id
                    )
                ]
            })
        }

        return packedOp.callData
    }

    encodeSimulateHandleOpLast({
        userOperation,
        queuedUserOperations,
        entryPoint
    }: {
        userOperation: UserOperationV07
        queuedUserOperations: UserOperationV07[]
        entryPoint: Address
    }): Hex {
        const userOperations = [...queuedUserOperations, userOperation]
        const packedUserOperations = userOperations.map((uop) => ({
            packedUserOperation: toPackedUserOperation(uop),
            userOperation: uop,
            userOperationHash: getUserOperationHash(
                uop,
                entryPoint,
                this.config.publicClient.chain.id
            )
        }))

        const simulateHandleOpCallData = encodeFunctionData({
            abi: EntryPointV07SimulationsAbi,
            functionName: "simulateHandleOpLast",
            args: [packedUserOperations.map((uop) => uop.packedUserOperation)]
        })

        return simulateHandleOpCallData
    }

    encodeBinarySearchGasLimit({
        entryPoint,
        userOperation,
        queuedUserOperations,
        target,
        targetCallData,
        gasAllowance = this.config.binarySearchGasAllowance,
        initialMinGas = 0n,
        functionName
    }: {
        entryPoint: Address
        userOperation: UserOperationV07
        queuedUserOperations: UserOperationV07[]
        target: Address
        targetCallData: Hex
        gasAllowance?: bigint
        initialMinGas?: bigint
        functionName:
            | "binarySearchPaymasterVerificationGasLimit"
            | "binarySearchVerificationGasLimit"
            | "simulateCallData"
    }): Hex {
        const queuedOps = queuedUserOperations.map((op) => ({
            op: toPackedUserOperation(op),
            target: op.sender,
            targetCallData: this.encodeUserOperationCalldata({
                op,
                entryPoint
            })
        }))

        const targetOp = {
            op: toPackedUserOperation(userOperation),
            target,
            targetCallData
        }

        const binarySearchVerificationGasLimit = encodeFunctionData({
            abi: EntryPointV07SimulationsAbi,
            functionName,
            args: [
                queuedOps,
                targetOp,
                entryPoint,
                initialMinGas,
                this.config.binarySearchToleranceDelta,
                gasAllowance
            ]
        })

        return binarySearchVerificationGasLimit
    }

    // Try to get the calldata gas again if the initial simulation reverted due to hitting the eth_call gasLimit.
    async retryBinarySearch({
        entryPoint,
        optimalGas,
        minGas,
        targetOp,
        target,
        targetCallData,
        functionName,
        queuedOps,
<<<<<<< HEAD
        stateOverrides
=======
        stateOverrides,
        simulateHandleOpLastResult,
        authorizationList
>>>>>>> f7ef6a16
    }: {
        entryPoint: Address
        optimalGas: bigint
        minGas: bigint
        targetOp: UserOperationV07
        queuedOps: UserOperationV07[]
        target: Address
        targetCallData: Hex
        functionName:
            | "binarySearchPaymasterVerificationGasLimit"
            | "binarySearchVerificationGasLimit"
            | "simulateCallData"
        stateOverrides?: StateOverrides | undefined
<<<<<<< HEAD
    }): Promise<SimulateBinarySearchRetryResult> {
=======
        simulateHandleOpLastResult: SimulateHandleOpResult<"execution">
        authorizationList?: SignedAuthorizationList
    }): Promise<SimulateHandleOpResult> {
>>>>>>> f7ef6a16
        const maxRetries = 3
        let retryCount = 0
        let currentOptimalGas = optimalGas
        let currentMinGas = minGas

        while (retryCount < maxRetries) {
            // OptimalGas represents the current lowest gasLimit, so we set the gasAllowance to search range minGas <-> optimalGas
            const gasAllowance = currentOptimalGas - currentMinGas

            const simulateCallData = this.encodeBinarySearchGasLimit({
                entryPoint,
                userOperation: targetOp,
                target,
                targetCallData,
                queuedUserOperations: queuedOps,
                initialMinGas: currentMinGas,
                gasAllowance,
                functionName
            })

            let cause = await this.callPimlicoEntryPointSimulations({
                entryPoint,
                entryPointSimulationsCallData: [simulateCallData],
                stateOverrides,
                authorizationList
            })

            cause = cause.map((data: Hex) => {
                const decodedDelegateAndError = decodeErrorResult({
                    abi: EntryPointV07Abi,
                    data: data
                })

                if (!decodedDelegateAndError?.args?.[1]) {
                    throw new Error("Unexpected error")
                }
                return decodedDelegateAndError.args[1] as Hex
            })

            const simulateCallDataResult = validateBinarySearchDataResult(
                cause[0],
                functionName
            )

            if (simulateCallDataResult.result === "failed") {
                return simulateCallDataResult
            }

            if (simulateCallDataResult.result === "retry") {
                currentOptimalGas = simulateCallDataResult.optimalGas
                currentMinGas = simulateCallDataResult.minGas
                retryCount++
                continue
            }

            // If we reach here, it means we have a successful result
            return {
                result: "success",
                data: simulateCallDataResult.data
            }
        }

        // If we've exhausted all retries, return a failure result
        return {
            result: "failed",
            data: "Max retries reached for getting call data gas",
            code: ValidationErrors.SimulateValidation
        }
    }

    async simulateHandleOpV07({
        entryPoint,
        userOperation,
        queuedUserOperations,
        stateOverrides = undefined,
        authorizationList
    }: {
        entryPoint: Address
        userOperation: UserOperationV07
        queuedUserOperations: UserOperationV07[]
        stateOverrides?: StateOverrides | undefined
<<<<<<< HEAD
    }): Promise<SimulateHandleV07OpResult> {
=======
        authorizationList?: SignedAuthorizationList
    }): Promise<SimulateHandleOpResult> {
>>>>>>> f7ef6a16
        const simulateHandleOpLast = this.encodeSimulateHandleOpLast({
            entryPoint,
            userOperation,
            queuedUserOperations
        })

        const binarySearchVerificationGasLimit =
            this.encodeBinarySearchGasLimit({
                entryPoint,
                userOperation,
                queuedUserOperations,
                target: zeroAddress,
                targetCallData: "0x" as Hex,
                functionName: "binarySearchVerificationGasLimit"
            })

        const binarySearchPaymasterVerificationGasLimit =
            this.encodeBinarySearchGasLimit({
                entryPoint,
                userOperation,
                queuedUserOperations,
                target: zeroAddress,
                targetCallData: "0x" as Hex,
                functionName: "binarySearchPaymasterVerificationGasLimit"
            })

        const simulateCallData = this.encodeBinarySearchGasLimit({
            entryPoint,
            userOperation,
            queuedUserOperations,
            target: userOperation.sender,
            targetCallData: this.encodeUserOperationCalldata({
                op: userOperation,
                entryPoint
            }),
            functionName: "simulateCallData"
        })

        let cause: readonly Hex[]

        if (this.config.chainType === "hedera") {
            // due to Hedera specific restrictions, we can't combine these two calls.
<<<<<<< HEAD
            const [
                simulateHandleOpLastCause,
                binarySearchVerificationGasLimitCause,
                binarySearchPaymasterVerificationGasLimitCause,
                simulateCallDataCause
            ] = await Promise.all([
                this.callPimlicoEntryPointSimulations({
                    entryPoint,
                    entryPointSimulationsCallData: [simulateHandleOpLast],
                    stateOverrides
                }),
                this.callPimlicoEntryPointSimulations({
                    entryPoint,
                    entryPointSimulationsCallData: [
                        binarySearchVerificationGasLimit
                    ],
                    stateOverrides
                }),
                this.callPimlicoEntryPointSimulations({
                    entryPoint,
                    entryPointSimulationsCallData: [
                        binarySearchPaymasterVerificationGasLimit
                    ],
                    stateOverrides
                }),
                this.callPimlicoEntryPointSimulations({
                    entryPoint,
                    entryPointSimulationsCallData: [simulateCallData],
                    stateOverrides
                })
            ])
=======
            const [simulateHandleOpLastCause, simulateCallDataCause] =
                await Promise.all([
                    this.callPimlicoEntryPointSimulations({
                        entryPoint,
                        entryPointSimulationsCallData: [simulateHandleOpLast],
                        stateOverrides,
                        authorizationList
                    }),
                    this.callPimlicoEntryPointSimulations({
                        entryPoint,
                        entryPointSimulationsCallData: [simulateCallData],
                        stateOverrides,
                        authorizationList
                    })
                ])
>>>>>>> f7ef6a16

            cause = [
                simulateHandleOpLastCause[0],
                binarySearchVerificationGasLimitCause[0],
                binarySearchPaymasterVerificationGasLimitCause[0],
                simulateCallDataCause[0]
            ]
        } else {
            cause = await this.callPimlicoEntryPointSimulations({
                entryPoint,
                entryPointSimulationsCallData: [
                    simulateHandleOpLast,
                    binarySearchVerificationGasLimit,
                    binarySearchPaymasterVerificationGasLimit,
                    simulateCallData
                ],
                stateOverrides,
                authorizationList
            })
        }

        cause = cause.map((data: Hex) => {
            const decodedDelegateAndError = decodeErrorResult({
                abi: EntryPointV07Abi,
                data: data
            })

            const delegateAndRevertResponseBytes =
                decodedDelegateAndError?.args?.[1]

            if (!delegateAndRevertResponseBytes) {
                throw new Error("Unexpected error")
            }

            return delegateAndRevertResponseBytes as Hex
        })

        const [
            simulateHandleOpLastCause,
            binarySearchVerificationGasLimitCause,
            binarySearchPaymasterVerificationGasLimitCause,
            simulateCallDataCause
        ] = cause

        try {
            const simulateHandleOpLastResult = getSimulateHandleOpResult(
                simulateHandleOpLastCause
            )

            if (simulateHandleOpLastResult.result === "failed") {
                return simulateHandleOpLastResult as SimulateHandleV07OpResult<"failed">
            }

            const binarySearchVerificationGasLimitResult =
                validateBinarySearchDataResult(
                    binarySearchVerificationGasLimitCause,
                    "binarySearchVerificationGasLimit"
                )

            let verificationGasLimit = 0n

            if (binarySearchVerificationGasLimitResult.result === "success") {
                verificationGasLimit =
                    binarySearchVerificationGasLimitResult.data.gasUsed
            }

            if (binarySearchVerificationGasLimitResult.result === "failed") {
                return binarySearchVerificationGasLimitResult
            }

            if (binarySearchVerificationGasLimitResult.result === "retry") {
                const { optimalGas, minGas } =
                    binarySearchVerificationGasLimitResult
                const binarySearchResult = await this.retryBinarySearch({
                    entryPoint,
                    optimalGas,
                    minGas,
                    targetOp: userOperation,
                    target: zeroAddress,
                    targetCallData: "0x" as Hex,
                    functionName: "binarySearchVerificationGasLimit",
                    queuedOps: queuedUserOperations,
                    stateOverrides
                })

                if (binarySearchResult.result === "failed") {
                    return binarySearchResult as SimulateBinarySearchRetryResult<"failed">
                }

                verificationGasLimit = (
                    binarySearchResult as SimulateBinarySearchRetryResult<"success">
                ).data.gasUsed
            }

            const binarySearchPaymasterVerificationGasLimitResult =
                validateBinarySearchDataResult(
                    binarySearchPaymasterVerificationGasLimitCause,
                    "binarySearchPaymasterVerificationGasLimit"
                )

            let paymasterVerificationGasLimit = 0n

            if (
                binarySearchPaymasterVerificationGasLimitResult.result ===
                "success"
            ) {
                paymasterVerificationGasLimit =
                    binarySearchPaymasterVerificationGasLimitResult.data.gasUsed
            }

            if (
                binarySearchPaymasterVerificationGasLimitResult.result ===
                "failed"
            ) {
                return binarySearchPaymasterVerificationGasLimitResult
            }

            if (
                binarySearchPaymasterVerificationGasLimitResult.result ===
                "retry"
            ) {
                const { optimalGas, minGas } =
                    binarySearchPaymasterVerificationGasLimitResult
                const binarySearchResult = await this.retryBinarySearch({
                    entryPoint,
                    optimalGas,
                    minGas,
                    targetOp: userOperation,
                    target: zeroAddress,
                    targetCallData: "0x" as Hex,
                    functionName: "binarySearchPaymasterVerificationGasLimit",
                    queuedOps: queuedUserOperations,
                    stateOverrides
                })

                if (binarySearchResult.result === "failed") {
                    return binarySearchResult as SimulateBinarySearchRetryResult<"failed">
                }

                paymasterVerificationGasLimit = (
                    binarySearchResult as SimulateBinarySearchRetryResult<"success">
                ).data.gasUsed
            }

            const simulateCallDataResult = validateBinarySearchDataResult(
                simulateCallDataCause,
                "simulateCallData"
            )

            let callGasLimit = 0n

            if (simulateCallDataResult.result === "success") {
                callGasLimit = simulateCallDataResult.data.gasUsed
            }
            if (simulateCallDataResult.result === "failed") {
                return simulateCallDataResult
            }

            if (simulateCallDataResult.result === "retry") {
                const { optimalGas, minGas } = simulateCallDataResult
                const binarySearchResult = await this.retryBinarySearch({
                    entryPoint,
                    optimalGas,
                    minGas,
                    targetOp: userOperation,
                    target: userOperation.sender,
                    targetCallData: this.encodeUserOperationCalldata({
                        op: userOperation,
                        entryPoint
                    }),
                    functionName: "simulateCallData",
                    queuedOps: queuedUserOperations,
                    stateOverrides
                })

                if (binarySearchResult.result === "failed") {
                    return binarySearchResult as SimulateBinarySearchRetryResult<"failed">
                }

                callGasLimit = (
                    binarySearchResult as SimulateBinarySearchRetryResult<"success">
                ).data.gasUsed
            }

            return {
                result: "execution",
                data: {
                    callGasLimit,
                    verificationGasLimit,
                    paymasterVerificationGasLimit,
                    executionResult: (
                        simulateHandleOpLastResult as SimulateHandleOpResult<"execution">
                    ).data.executionResult
                }
            }
        } catch (_e) {
            return {
                result: "failed",
                data: "Unknown error, could not parse simulate handle op result.",
                code: ValidationErrors.SimulateValidation
            }
        }
    }

    async callPimlicoEntryPointSimulations({
        entryPoint,
        entryPointSimulationsCallData,
        stateOverrides,
        authorizationList
    }: {
        entryPoint: Address
        entryPointSimulationsCallData: Hex[]
        stateOverrides?: StateOverrides
        authorizationList?: SignedAuthorizationList
    }) {
        const publicClient = this.config.publicClient
        const blockTagSupport = this.config.blockTagSupport

        const utilityWalletAddress =
            this.config.utilityPrivateKey?.address ??
            "0x4337000c2828F5260d8921fD25829F606b9E8680"
        const entryPointSimulationsAddress =
            this.config.entrypointSimulationContract
        const fixedGasLimitForEstimation =
            this.config.fixedGasLimitForEstimation

        if (!entryPointSimulationsAddress) {
            throw new RpcError(
                "entryPointSimulationsAddress must be provided for V07 UserOperation",
                ValidationErrors.InvalidFields
            )
        }

        const callData = encodeFunctionData({
            abi: PimlicoEntryPointSimulationsAbi,
            functionName: "simulateEntryPoint",
            args: [entryPoint, entryPointSimulationsCallData]
        })

        if (authorizationList) {
            stateOverrides = await addAuthorizationStateOverrides({
                stateOverrides,
                authorizationList,
                publicClient
            })
        }

        // Remove state override if not supported by network.
        if (!this.config.balanceOverride) {
            stateOverrides = undefined
        }

        const result = (await publicClient.request({
            method: "eth_call",
            params: [
                {
                    to: entryPointSimulationsAddress,
                    from: utilityWalletAddress,
                    data: callData,
                    ...(fixedGasLimitForEstimation !== undefined && {
                        gas: `0x${fixedGasLimitForEstimation.toString(16)}`
                    })
                },
                blockTagSupport
                    ? "latest"
                    : toHex(await publicClient.getBlockNumber()),
                // @ts-ignore
                ...(stateOverrides ? [stateOverrides] : [])
            ]
        })) as Hex

        const returnBytes = decodeAbiParameters(
            [{ name: "ret", type: "bytes[]" }],
            result
        )

        return returnBytes[0]
    }
}

const panicCodes: { [key: number]: string } = {
    // from https://docs.soliditylang.org/en/v0.8.0/control-structures.html
    1: "assert(false)",
    17: "arithmetic overflow/underflow",
    18: "divide by zero",
    33: "invalid enum value",
    34: "storage byte array that is incorrectly encoded",
    49: ".pop() on an empty array.",
    50: "array sout-of-bounds or negative index",
    65: "memory overflow",
    81: "zero-initialized variable of internal function type"
}

export function parseFailedOpWithRevert(data: Hex) {
    const methodSig = data.slice(0, 10)
    const dataParams = `0x${data.slice(10)}` as Hex

    if (methodSig === "0x08c379a0") {
        const [err] = decodeAbiParameters(
            [
                {
                    name: "err",
                    type: "string"
                }
            ],
            dataParams
        )

        return err
    }

    if (methodSig === "0x4e487b71") {
        const [code] = decodeAbiParameters(
            [
                {
                    name: "err",
                    type: "uint256"
                }
            ],
            dataParams
        )

        return panicCodes[Number(code)] ?? `${code}`
    }

    return data
}

export function getSimulateValidationResult(errorData: Hex): {
    status: "failed" | "validation"
    data: ValidationResultV07 | Hex | string
} {
    const decodedDelegateAndError = decodeErrorResult({
        abi: EntryPointV07Abi,
        data: errorData
    })

    if (!decodedDelegateAndError?.args?.[1]) {
        throw new Error("Unexpected error")
    }

    try {
        const decodedError = decodeErrorResult({
            abi: EntryPointV07SimulationsAbi,
            data: decodedDelegateAndError.args[1] as Hex
        })

        if (
            decodedError &&
            decodedError.errorName === "FailedOp" &&
            decodedError.args
        ) {
            return {
                status: "failed",
                data: decodedError.args[1] as Hex | string
            } as const
        }

        if (
            decodedError &&
            decodedError.errorName === "FailedOpWithRevert" &&
            decodedError.args
        ) {
            return {
                status: "failed",
                data: `${decodedError.args?.[1]} - ${parseFailedOpWithRevert(
                    decodedError.args?.[2] as Hex
                )}`
            } as const
        }
    } catch {
        const decodedResult = decodeAbiParameters(
            simulationValidationResultStruct,
            decodedDelegateAndError.args[1] as Hex
        )[0]

        return {
            status: "validation",
            data: decodedResult
        }
    }

    throw new Error(
        "Unexpected error - errorName is not ValidationResult or ValidationResultWithAggregation"
    )
}

function validateBinarySearchDataResult(
    data: Hex,
    fnName:
        | "simulateCallData"
        | "binarySearchVerificationGasLimit"
        | "binarySearchPaymasterVerificationGasLimit"
):
    | {
          result: "success"
          data: BinarySearchCallResult
      }
    | {
          result: "failed"
          data: string
          code: number
      }
    | {
          result: "retry" // retry with new bounds if the initial simulation hit the eth_call gasLimit
          optimalGas: bigint
          maxGas: bigint
          minGas: bigint
      } {
    try {
        const targetCallResult = decodeFunctionResult({
            abi: EntryPointV07SimulationsAbi,
            functionName: fnName,
            data: data
        })

        const parsedTargetCallResult =
            binarySearchCallResultSchema.parse(targetCallResult)

        if (parsedTargetCallResult.success) {
            return {
                result: "success",
                data: parsedTargetCallResult
            } as const
        }

        return {
            result: "failed",
            data: parsedTargetCallResult.returnData,
            code: ExecutionErrors.UserOperationReverted
        } as const
    } catch (_e) {
        // Check if the result hit eth_call gasLimit.
        const simulationOutOfGasSelector = toFunctionSelector(
            "SimulationOutOfGas(uint256 optimalGas, uint256 minGas, uint256 maxGas)"
        )

        if (slice(data, 0, 4) === simulationOutOfGasSelector) {
            const res = decodeErrorResult({
                abi: EntryPointV07SimulationsAbi,
                data: data
            })

            if (res.errorName === "SimulationOutOfGas") {
                const [optimalGas, minGas, maxGas] = res.args

                return {
                    result: "retry",
                    optimalGas,
                    minGas,
                    maxGas
                } as const
            }
        }

        // no error we go the result
        return {
            result: "failed",
            data: "Unknown error, could not parse target call data result.",
            code: ExecutionErrors.UserOperationReverted
        } as const
    }
}

function getSimulateHandleOpResult(data: Hex): SimulateHandleOpResult {
    try {
        const decodedError = decodeErrorResult({
            abi: EntryPointV07SimulationsAbi,
            data: data
        })

        if (
            decodedError &&
            decodedError.errorName === "FailedOp" &&
            decodedError.args
        ) {
            return {
                result: "failed",
                data: decodedError.args[1] as string,
                code: ValidationErrors.SimulateValidation
            } as const
        }

        if (
            decodedError &&
            decodedError.errorName === "FailedOpWithRevert" &&
            decodedError.args
        ) {
            return {
                result: "failed",
                data: `${decodedError.args[1]} ${parseFailedOpWithRevert(
                    decodedError.args?.[2] as Hex
                )}`,
                code: ValidationErrors.SimulateValidation
            } as const
        }
    } catch {
        // no error we go the result
        const decodedResult: ExecutionResult = decodeFunctionResult({
            abi: EntryPointV07SimulationsAbi,
            functionName: "simulateHandleOp",
            data
        }) as unknown as ExecutionResult

        return {
            result: "execution",
            data: {
                executionResult: decodedResult
            } as const
        }
    }
    throw new Error("Unexpected error")
}<|MERGE_RESOLUTION|>--- conflicted
+++ resolved
@@ -33,11 +33,10 @@
 import {
     type SimulateBinarySearchRetryResult,
     type SimulateHandleOpResult,
-    type SimulateHandleV07OpResult,
     simulationValidationResultStruct
 } from "./types"
 import type { AltoConfig } from "../../createConfig"
-import { SignedAuthorizationList } from "viem/experimental"
+import type { SignedAuthorizationList } from "viem/experimental"
 
 export class GasEstimatorV07 {
     private config: AltoConfig
@@ -203,13 +202,8 @@
         targetCallData,
         functionName,
         queuedOps,
-<<<<<<< HEAD
-        stateOverrides
-=======
         stateOverrides,
-        simulateHandleOpLastResult,
         authorizationList
->>>>>>> f7ef6a16
     }: {
         entryPoint: Address
         optimalGas: bigint
@@ -223,13 +217,8 @@
             | "binarySearchVerificationGasLimit"
             | "simulateCallData"
         stateOverrides?: StateOverrides | undefined
-<<<<<<< HEAD
+        authorizationList?: SignedAuthorizationList
     }): Promise<SimulateBinarySearchRetryResult> {
-=======
-        simulateHandleOpLastResult: SimulateHandleOpResult<"execution">
-        authorizationList?: SignedAuthorizationList
-    }): Promise<SimulateHandleOpResult> {
->>>>>>> f7ef6a16
         const maxRetries = 3
         let retryCount = 0
         let currentOptimalGas = optimalGas
@@ -311,12 +300,8 @@
         userOperation: UserOperationV07
         queuedUserOperations: UserOperationV07[]
         stateOverrides?: StateOverrides | undefined
-<<<<<<< HEAD
-    }): Promise<SimulateHandleV07OpResult> {
-=======
         authorizationList?: SignedAuthorizationList
     }): Promise<SimulateHandleOpResult> {
->>>>>>> f7ef6a16
         const simulateHandleOpLast = this.encodeSimulateHandleOpLast({
             entryPoint,
             userOperation,
@@ -359,7 +344,6 @@
 
         if (this.config.chainType === "hedera") {
             // due to Hedera specific restrictions, we can't combine these two calls.
-<<<<<<< HEAD
             const [
                 simulateHandleOpLastCause,
                 binarySearchVerificationGasLimitCause,
@@ -369,45 +353,32 @@
                 this.callPimlicoEntryPointSimulations({
                     entryPoint,
                     entryPointSimulationsCallData: [simulateHandleOpLast],
-                    stateOverrides
+                    stateOverrides,
+                    authorizationList
                 }),
                 this.callPimlicoEntryPointSimulations({
                     entryPoint,
                     entryPointSimulationsCallData: [
                         binarySearchVerificationGasLimit
                     ],
-                    stateOverrides
+                    stateOverrides,
+                    authorizationList
                 }),
                 this.callPimlicoEntryPointSimulations({
                     entryPoint,
                     entryPointSimulationsCallData: [
                         binarySearchPaymasterVerificationGasLimit
                     ],
-                    stateOverrides
+                    stateOverrides,
+                    authorizationList
                 }),
                 this.callPimlicoEntryPointSimulations({
                     entryPoint,
                     entryPointSimulationsCallData: [simulateCallData],
-                    stateOverrides
+                    stateOverrides,
+                    authorizationList
                 })
             ])
-=======
-            const [simulateHandleOpLastCause, simulateCallDataCause] =
-                await Promise.all([
-                    this.callPimlicoEntryPointSimulations({
-                        entryPoint,
-                        entryPointSimulationsCallData: [simulateHandleOpLast],
-                        stateOverrides,
-                        authorizationList
-                    }),
-                    this.callPimlicoEntryPointSimulations({
-                        entryPoint,
-                        entryPointSimulationsCallData: [simulateCallData],
-                        stateOverrides,
-                        authorizationList
-                    })
-                ])
->>>>>>> f7ef6a16
 
             cause = [
                 simulateHandleOpLastCause[0],
@@ -458,7 +429,7 @@
             )
 
             if (simulateHandleOpLastResult.result === "failed") {
-                return simulateHandleOpLastResult as SimulateHandleV07OpResult<"failed">
+                return simulateHandleOpLastResult as SimulateHandleOpResult<"failed">
             }
 
             const binarySearchVerificationGasLimitResult =
